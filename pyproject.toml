[project]
name = "yagaiG-libs"
version = "0.2.2"
authors = [{ name = "Yuhei Yada", email = "tamanisikamiani@gmail.com" }]
description = "This library contains a mixture of code that can be used with YagaiG's measuring equipment and code for MD. In fact, it should have a more decent structure, but it was too much trouble, so we packaged it as it is."
readme = "README.md"
requires-python = ">=3.12"
classifiers = [
    "Programming Language :: Python :: 3",
    "License :: OSI Approved :: MIT License",
    "Operating System :: OS Independent",
]

dependencies = [
    "pydantic",
    "numpy",
    "pandas",
    "matplotlib",
    "scipy",
    "annotated-types",
    "pydantic-settings",
    "pydantic-core",
    "python-dotenv",
    "typing_extensions",
    "pyparsing",
<<<<<<< HEAD
=======
    "lmfit>=1.3.4",
>>>>>>> 6aee38bb
    "ref-for-llm",
]


[project.optional-dependencies]
dev = ["build", "twine", "mypy"]
<<<<<<< HEAD

=======
>>>>>>> 6aee38bb

[tool.setuptools.package-data]
"gromacs" = ["DefaultFiles/*"]

[tool.uv.sources]
ref-for-llm = { git = "https://github.com/IndigoCarmine/ref_for_llm.git" }

[dependency-groups]
<<<<<<< HEAD
dev = [
    "vermin>=1.7.0",
]
=======
dev = ["vermin>=1.7.0"]
>>>>>>> 6aee38bb
<|MERGE_RESOLUTION|>--- conflicted
+++ resolved
@@ -23,20 +23,13 @@
     "python-dotenv",
     "typing_extensions",
     "pyparsing",
-<<<<<<< HEAD
-=======
     "lmfit>=1.3.4",
->>>>>>> 6aee38bb
     "ref-for-llm",
 ]
 
 
 [project.optional-dependencies]
 dev = ["build", "twine", "mypy"]
-<<<<<<< HEAD
-
-=======
->>>>>>> 6aee38bb
 
 [tool.setuptools.package-data]
 "gromacs" = ["DefaultFiles/*"]
@@ -45,10 +38,4 @@
 ref-for-llm = { git = "https://github.com/IndigoCarmine/ref_for_llm.git" }
 
 [dependency-groups]
-<<<<<<< HEAD
-dev = [
-    "vermin>=1.7.0",
-]
-=======
-dev = ["vermin>=1.7.0"]
->>>>>>> 6aee38bb
+dev = ["vermin>=1.7.0"]