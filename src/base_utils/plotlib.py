--- conflicted
+++ resolved
@@ -168,14 +168,8 @@
     Represents a set of X-Y data points with associated labels and an optional title.
     Provides methods for data manipulation such as renaming, shifting, scaling, and normalization.
     """
-
-<<<<<<< HEAD
-    X: npt.NDArray[np.number]
-    Y: npt.NDArray[np.number]
-=======
     X: npt.NDArray[FLOAT]
     Y: npt.NDArray[FLOAT]
->>>>>>> 0951a510
     dataLabel: DataLabel
     Title: str = ""
 
@@ -492,9 +486,8 @@
         array[0].to_numpy(), array[1].to_numpy(), DataLabel(x_label, x_unit, y_label, y_unit)
     )
 
-<<<<<<< HEAD
-
-@typecheck.type_check
+
+@llm_public()
 def load_csv(path: str) -> list[XYData]:
     """
     Loads data from a CSV file and returns it as a list of XYData objects.
@@ -523,21 +516,14 @@
     return convert_from_df(df, label)
 
 
-@typecheck.type_check
-=======
-@llm_public()
->>>>>>> 0951a510
+@llm_public()
 def slice_data(data: list[XYData], x_value: float, new_x_values: list[float]) -> XYData:
     """
     Slices a list of XYData objects at a specific X-value and interpolates Y-values
     onto a new set of X-values.
     """
 
-<<<<<<< HEAD
-    def nearest(array, value):
-=======
     def nearest(array: npt.NDArray[np.float64], value: float) -> np.intp:
->>>>>>> 0951a510
         idx = (np.abs(array - value)).argmin()
         return idx
 
